from abc import ABC, abstractmethod
from typing import List, Tuple, NewType, Union
from .individual import Individual
import random
import pandas as pd


Parents = NewType('Parents', Tuple[Individual, Individual])


class ParentSelection(ABC):
    """
    Abstract class for offspring selection
    """

    @staticmethod
    @abstractmethod
    def select(generation: List[Individual], size: Union[int, float] = 0.5) -> Parents:
        """
        Selects the next generation from the current population

        Args:
            population (Population): current population

        """
        pass

    @staticmethod
    def _get_size(generation: List[Individual], size: Union[int, float] = 0.5) -> int:
        if isinstance(size, float):
            size = int(len(generation) * size)
        return size


class TruncationSelection(ParentSelection):
    """
    Elitism offspring selection
    """

    @staticmethod
    def select(generation: List[Individual], size: Union[int, float] = 0.5) -> Parents:
        size = ParentSelection._get_size(generation=generation, size=size)
        return random.sample(generation[:size], 2)


class Tournament(ParentSelection):
    """
    Tournament offspring selection
    """

    @staticmethod
    def select(generation: List[Individual], size: Union[int, float] = 0.5) -> Parents:
        size = ParentSelection._get_size(generation=generation, size=size)
        batch_1 = random.sample(generation, size)
        parent_1 = sorted(batch_1, reverse=True)[0]
        batch_2 = random.sample(generation, size)
        parent_2 = sorted(batch_2, reverse=True)[0]
        return parent_1, parent_2


class Roulette(ParentSelection):
    """
    Roulette offspring selection
    """

    DIST_FITNESS = "cum_fitness"

    @staticmethod
<<<<<<< HEAD
    def select(generation: List[Individual], **kwargs) -> Tuple[Individual, Individual]:
        df = pd.DataFrame.from_records(vars(o) for o in generation)
        df[Individual.FITNESS] = (1 / df[Individual.DISTANCE]).astype("float64")
=======
    def select(generation: List[Individual], size: None = None) -> Parents:
        df = pd.concat([ind.to_df() for ind in generation], ignore_index=True)
>>>>>>> 8a0180c5
        cum_fit = df[Individual.FITNESS].cumsum()
        df[Roulette.DIST_FITNESS] = cum_fit.div(df[Individual.FITNESS].sum())
        mask1 = df[Roulette.DIST_FITNESS] > random.random()
        mask2 = df[Roulette.DIST_FITNESS] > random.random()
        return df[mask1].iloc[0], df[mask2].iloc[0]<|MERGE_RESOLUTION|>--- conflicted
+++ resolved
@@ -66,14 +66,8 @@
     DIST_FITNESS = "cum_fitness"
 
     @staticmethod
-<<<<<<< HEAD
-    def select(generation: List[Individual], **kwargs) -> Tuple[Individual, Individual]:
-        df = pd.DataFrame.from_records(vars(o) for o in generation)
-        df[Individual.FITNESS] = (1 / df[Individual.DISTANCE]).astype("float64")
-=======
     def select(generation: List[Individual], size: None = None) -> Parents:
         df = pd.concat([ind.to_df() for ind in generation], ignore_index=True)
->>>>>>> 8a0180c5
         cum_fit = df[Individual.FITNESS].cumsum()
         df[Roulette.DIST_FITNESS] = cum_fit.div(df[Individual.FITNESS].sum())
         mask1 = df[Roulette.DIST_FITNESS] > random.random()
