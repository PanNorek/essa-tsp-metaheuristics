import pandas as pd
import time
from typing import Callable, Union, Any, Iterable
import numpy as np
from datetime import datetime
from dataclasses import dataclass
import os


@dataclass
class Result:
    """
    Class for storing the results of TSPAlgorithm

    Methods:
        to_dict:
            Transforms result into a dictionary
        to_df:
            Transforms result into a one-row pd.DataFrame

    Attributes:
        algorithm:
            TSPAlgorithm object that solved TSP problem
            giving this solution
        path:
            Most optimal solution found be the algorithm
            In TSP represents an order of cities that minimizes
            the distance
        distance:
            Distance to be traversed by the salesman with most optimal
            path found be the algorithm. In TSP distance is a cost function
        time:
            Time of solving the problem
        distance_history:
            List of accepted solutions during iteration process
        mean_distance_history:
            Specific for GeneticAlgorithm, list of mean distance
            of each generation, used to show the progress of evolution

    Check out:

    src.utils.heuristic_algorithm TSPAlgorithm
    """

    algorithm: Any
    path: list
    distance: int
    time: float = None
    distance_history: list = None
    mean_distance_history: list = None

    def __str__(self) -> str:
        """How Result object is represented as string"""
        mes = f"""distance: {self.distance}
                  algorithm: {self.algorithm}
                  solving time: {self.time:.3f} s
                """.replace(
            "  ", ""
        )
        if self.distance_history:
            mes += f"""history: {self._str_history()}\n"""
        return mes

    def _str_history(self) -> str:
        """String representation of distance history"""
        # if distance history if too long, show only start and end of it
        if len(self.distance_history) > 10:
            return f"{self.distance_history[1]}, {self.distance_history[2]}... {self.distance_history[-2]}, {self.distance_history[-1]}"
        return self.distance_history

    def __repr__(self) -> str:
        """How Result object is represented as string"""
        return str(self)

    def __gt__(self, object_) -> bool:
        # specific implementation for TSP
        # shorter distance == better solution
        assert isinstance(
            object_, (Result, float, int)
        ), f"can't compare result with {type(object_)} type"
        # if compared to another Result object
        if isinstance(object_, Result):
            return self.distance > object_.distance
        # if compared to a numeric value
        return self.distance > object_

    def to_df(self) -> pd.DataFrame:
        """Transforms result into a one-row pd.DataFrame for better visualization"""
        df = pd.DataFrame(
            data={
                "algorithm": [self.algorithm],
                "path": [self.path],
                "distance": [self.distance],
                "solving_time": [self.time],
                "size": len(self.path),
            }
        )
        return df

    def to_dict(self) -> dict:
        """Transforms result into a dictionary"""
        return {
            "algorithm": self.algorithm,
            "path": self.path,
            "distance": self.distance,
            "solving_time": self.time,
            "size": len(self.path),
        }


def get_path_distance(path: list, distances: pd.DataFrame) -> Union[int, float]:
    """
    Calculate distance of the path based on distances matrix

    Args:
        path: list
            Order of cities visited by the salesman
        distances: pd.DataFrame
            Matrix of distances between cities,
            cities numbers or id names as indices and columns
    """
    path_length = sum(distances.loc[x, y] for x, y in zip(path, path[1:]))
    # add distance back to the starting point
    path_length += distances.loc[path[0], path[-1]]
    return path_length


def solve_it(func: Callable):
    """
    Decorator for _solve method of TSPAlgorithm

    It must be called from inside of the algorithm
    as it takes TSPAlgorithm itself as the first parameter

    Developer note:
        decorate _solve method of TSPAlgorithm with solve_it
        and keep it in line with TSPAlgorithm iterface
        in order for it to return Result object

    Functionality:
        - Measures time of solving the problem (run time of _solve method)
        - Catches KeyboardInterrupt Exception to break algorithm,
          save and return current candidate solution
        - With help of ResultManager keeps track of all runs and
          saves Result in csv file

    Check out:

    src.utils.heuristic_algorithm TSPAlgorithm
    """

    def wrapper(algo, *args, **kwargs) -> Union[Result, None]:
        tic = time.perf_counter()
        try:
            result = func(algo, *args, **kwargs)
        # catches manual interuption of _solve method
        except KeyboardInterrupt:
            # if function is not able to access path_ or history
<<<<<<< HEAD
            # for some reason or it is empty - returns None
            if not hasattr(algo, 'path_'):
=======
            # for some reason - returns None
            if not hasattr(algo, "path_"):
>>>>>>> 90ced263
                return None
            if not hasattr(algo, "history"):
                return None
            if len(algo.history) == 0:
                return None

            # results object representing the state of the
            # algorithm at the moment of interuption
            result = Result(
                algorithm=algo,
                path=algo.path_,
                distance=algo.history[-1],
                distance_history=algo.history,
            )
            print(f"Algorithm has been stopped manually\n")
        toc = time.perf_counter()
        # assigns time to Result object
        result.time = toc - tic
        # save result in csv file
        ResultManager.save_result(result=result)
        return result

    return wrapper


class StopAlgorithm(Exception):
    """
    Used in IteratingAlgorithm as one of break conditions

    Developer note:
        Raise this Exception inside _run_iteration method
        to stop the iterative algorithm

    Check out for more information:

    src.utils.iterating_algorithm IteratingAlgorithm
    """

    def __init__(self, iteration: int, distance: int) -> None:
        self.message = (
            f"Algorithm stopped at {iteration} iteration\nBest distance: {distance}"
        )
        super().__init__(self.message)


def load_data(path: str, as_array: bool = False) -> Union[pd.DataFrame, np.array]:
    """
    Loads distances matrix data from given path
    File must have .xlsx extension for excel file
    Columns and indices of distances matrix must allign

    Args:
        path (str): Path to data
    Returns:
        data : pd.DataFrame or np.ndarray
    """

    data = pd.read_excel(path, index_col=0)
    # checks if format is correct
    distances_matrix_check(distances=data)
    return data.to_numpy() if as_array else data


def distances_matrix_check(distances: pd.DataFrame) -> None:
    """
    Checks if distances matrix is correct

    Params:
        distances: pd.DataFrame
            Matrix of distances between cities,
            cities numbers or id names as indices and columns

    The only check inplemented is whether indices of
    distances matrix allign with column names.
    """
    mes = "indices and columns of distances matrix should be equal"
    assert distances.index.to_list() == distances.columns.to_list(), mes


def path_check(path: list, distances: pd.DataFrame) -> None:
    """
    Runs the series of checks to assert path correctness for TSP problem

    Params:
        path: list
            Order of cities visited by the salesman
        distances: pd.DataFrame
            Matrix of distances between cities,
            cities numbers or id names as indices and columns

    Basic checks include:
        checking whether path is iterable
        checking whether path is of the same leghth as indices in distances matrix
        checking whether path alligns with distances matrix indices
        checking whether path has unique elements
    """
    assert isinstance(path, Iterable), "start_order must be iterable"
    assert len(path) == len(
        distances
    ), f"Expected {len(distances)} elements, got {len(path)}"
    assert all(
        index in distances.index.to_list() for index in path
    ), "elements of start_order must allign with distance matrix indices"
    assert len(set(path)) == len(path), "elements in start_order must be unique"


class ResultManager:
    """
    Class for saving Result object into csv file

    Methods:
        save_result (staticmethod) - saves result into csv file
    """

    @staticmethod
    def save_result(result: Result, path: str = "results.csv") -> None:
        """
        Saves result into csv file

        Params:
            result: Result
                Result object to be saved in csv file
            path : str
                directory in which Result object will be saved
                with .csv extension, by default, results.csv

        If file doesn't exist
        """
        assert path.endswith(".csv"), "path must have .csv extension"
        res_df = result.to_df()
        res_df["run_time"] = datetime.now()
        # in new file header=True
        header = not os.path.exists(path)
        # creates directory if it doesn't exist
        ResultManager._create_directory(path=path)
        # append result to csv if exist, if not make new file
        res_df.to_csv(path, mode="a", index=False, header=header)

    @staticmethod
    def _create_directory(path: str) -> None:
        """
        Creates directory if it doesn't already exist

        Params:
            path: str
                path to the file

        Makes sure that the directory we will try to access exists
        """
        # if path exists
        if os.path.exists(path):
            return None

        split = path.split("/")
        # if non-existing directory was passed
        if len(split) > 1:
            # seperate folder from file
            folder_path = "/".join(split[:-1])
            # if folder doesn't exist, create directory
            if not os.path.exists(folder_path):
                os.makedirs(folder_path)<|MERGE_RESOLUTION|>--- conflicted
+++ resolved
@@ -65,7 +65,8 @@
         """String representation of distance history"""
         # if distance history if too long, show only start and end of it
         if len(self.distance_history) > 10:
-            return f"{self.distance_history[1]}, {self.distance_history[2]}... {self.distance_history[-2]}, {self.distance_history[-1]}"
+            return f"{self.distance_history[1]}, {self.distance_history[2]}...\
+                {self.distance_history[-2]}, {self.distance_history[-1]}"
         return self.distance_history
 
     def __repr__(self) -> str:
@@ -156,13 +157,8 @@
         # catches manual interuption of _solve method
         except KeyboardInterrupt:
             # if function is not able to access path_ or history
-<<<<<<< HEAD
             # for some reason or it is empty - returns None
             if not hasattr(algo, 'path_'):
-=======
-            # for some reason - returns None
-            if not hasattr(algo, "path_"):
->>>>>>> 90ced263
                 return None
             if not hasattr(algo, "history"):
                 return None
