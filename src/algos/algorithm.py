import random
from abc import ABC, abstractmethod
from typing import Union, Iterable
import pandas as pd
import numpy as np
from ..utils import (
    Inversion,
    Swap,
    Insertion,
    NeighbourhoodType,
    Result,
    get_path_distance
)


class TSPAlgorithm(ABC):
    """
    Traveling Salesman Problem (TSP) base solver

    Base, abstract class that all TSP solvers should inherit from

    Methods:
        solve - used for solving TSP problem

    Properties:
        best_path - best path found by algorithm

    The idea was that TSPAlgorithm resembles sklearn BaseEstimator interface
    where all parameters related to the algorithm itself
    and independent of the training data are passed in the constructor.
    API solve method can be use on different set of data independently of
    algorithm specifications. Most optimal path found can be accesed with
    path_ property (in sklearn attributes followed by underscore are trained from data).
    random_state and start_order parameters in solve method are an exception,
    it gives more flexibility in looking for different solutions

    The traveling salesman problem (TSP) is one of the most intensively studied
    problems in optimization.
    It is NP-hard, and the solution space scales factorially with the number of cities.
    The time complexity of the brute force approach is O(n!),
    which makes a TSP with fairly large number of cities infeasible to solve with modern computers.
    The travelling salesman problem asks the following question:
    "Given a list of cities and the distances between each pair of cities,
    what is the shortest possible route that visits each city exactly once
    and returns to the origin city?"
    It is an NP-hard problem in combinatorial optimization,
    important in theoretical computer science and operations research.

    For more information checks out:
    https://en.wikipedia.org/wiki/Travelling_salesman_problem
    https://classes.engr.oregonstate.edu/mime/fall2017/rob537/hw_samples/hw2_sample2.pdf
    """

    NAME = ""
    _NEIGHBOURHOOD_TYPES = {
        "swap": Swap,
        "inversion": Inversion,
        "insertion": Insertion,
    }

    def __init__(self,
                 neigh_type: str = "swap",
                 verbose: bool = False
                 ) -> None:
        """
        Params:
            neigh_type: str
                Type of neighbourhood used in algorithm
            verbose: bool
                If True, prints out information about algorithm progress

        neigh_type:
            "swap": swapping two elements in a list
            "inversion": inversing order of a slice of a list
            "insertion": inserting element into a place
        """
        self._verbose = verbose
        self._path = []
        # neighbourhood class that will be used for searching
        # neighbouring solutions while solving TSP with solve method
        # src.utils.neighbourhood_type NeighbourhoodType interface that implements switch method
        neigh = self._NEIGHBOURHOOD_TYPES.get(neigh_type)
        assert (
            neigh
        ), f"neigh_type must be one of {list(self._NEIGHBOURHOOD_TYPES.keys())}"
        self._neigh_type = neigh
        # will be instanciated in solve mthod with knowledge
        # of all possible switches of cities in distance matrix
        self._neigh = None

    def solve(self,
              distances: pd.DataFrame,
              random_seed: Union[int, None] = None,
              start_order: Union[list, None] = None
              ) -> Result:
        """
        Uses specific algorithm to solve Traveling Salesman Problem

        Params:
            distances: pd.DataFrame
                Matrix of distances between cities,
                cities numbers or id names as indices and columns
            random_seed: int | None
                Seed set for all random operations inside algorithm,
                if None results won't be repeatable
            start_order: list | None
                Order from which algorithm starts solving problem,
                if None, order will be chosen randomly
        Returns:
            Result object

        Method is a wrapper around _solve method - specific implementation of child class

        Check out src.utils.tools Result
        """
        # all classes inherited from Algorithm must have protected _solve method
        # this method includes all specific operations going on inside
        return self._solve(
            distances=distances,
            random_seed=random_seed,
            start_order=start_order
        )

    @abstractmethod
    def _solve(self,
               distances: pd.DataFrame,
               random_seed: Union[int, None] = None,
               start_order: Union[list, None] = None
               ) -> Result:
        """
        Uses specific implementation of algorithm to solve Traveling Salesman Problem

        Params:
            distances: pd.DataFrame
                Matrix of distances between cities,
                cities numbers or id names as indices and columns
            random_seed: int | None
                Seed set for all random operations inside algorithm,
                if None results won't be repeatable
            start_order: list | None
                Order from which algorithm starts solving problem,
                if None, order will be chosen randomly
        Returns:
            Result object

        Child class implementation of this method should be decorated with solve_it
        function to enhance its power.

        Decorator add solving time into the results
        and saves it directly into csv file. Moreover it enables stopping dragging out
        algorithm manually without any lose in information

        Check out src.utils.tools Result, solve_it
        """
        pass

    def _setup_start(self,
                     distances: pd.DataFrame,
                     random_seed: Union[int, None] = None,
                     start_order: Union[list, None] = None
                     ) -> list:
        """
        Sets up a starting order for an algorithm

        Params:
            distances: pd.DataFrame
                Matrix of distances between cities,
                cities numbers or id names as indices and columns
            random_seed: int | None
                Seed set for all random operations inside algorithm,
                if None results won't be repeatable
            start_order: list | None
                Order from which algorithm starts solving problem,
                if None, order will be chosen randomly
        Returns:
            list representing starting path

        Methods checks distance matrix correctness, sets random seed
        and neighbourhood type object that is used for searching
        neighbouring solutions space.

        Child classes should use this method inside _solve method
        or reimplement it if need be.
        """
        self._setup(distances=distances, random_seed=random_seed)
        # staring path or its part if method is overriden as of ex. Nearest Neighbour
        path = self._set_start_order(
            distances=distances, start_order=start_order)
        # handling starting path is a part of
        return path

    def _setup(self,
               distances: pd.DataFrame,
               random_seed: Union[int, None] = None
               ) -> None:
        """
        Sets up algorithm settings before solving the problem

        Params:
            distances: pd.DataFrame
                Matrix of distances between cities,
                cities numbers or id names as indices and columns
            random_seed: int | None
                Seed set for all random operations inside algorithm,
                if None results won't be repeatable

        Methods checks distance matrix correctness, sets random seed
        and neighbourhood type object that is used for searching
        neighbouring solutions space
        """
        self._distances_matrix_check(distances=distances)
        self._set_random_seed(random_seed=random_seed)
        self._set_neighbourhood(distances=distances)

    def _set_neighbourhood(self, distances: pd.DataFrame) -> None:
        """
        Sets neighbourhood type object used for searching
        neighbouring solutions space

        Params:
            distances: pd.DataFrame
                Matrix of distances between cities,
                cities numbers or id names as indices and columns

        Specified NeighbourhoodType is instantiated based on elements
        in distance matrix indices saving all possible switches.
        If algorithm has no need of using Neighbourhood type method can be
        overriden and return None, but it leaving it as it is doesn't affect
        the algorithm
        """
        self._neigh: NeighbourhoodType = self._neigh_type(
            path_length=len(distances)
        )

    def _set_start_order(self,
                         distances: pd.DataFrame,
                         start_order: Union[list, None] = None
                         ) -> list:
        """
        Returns starting solution for the problem

        Params:
            distances: pd.DataFrame
                Matrix of distances between cities,
                cities numbers or id names as indices and columns
            start_order: list | None
                Order from which algorithm starts solving problem,
                if None, order will be chosen randomly

        If start_order is provided it checks if it's correct for a given algorithm
        and returns requested path accordingly, if not random solution is chosen.
        If algorithm requires specific checks for starting path or different
        way of chosing primary random solution it must be overriden in child class.

        For example check out src.algos.nearest_neighbour NearestNeighbour
        """
        if start_order is not None:
            self._start_order_check(start_order=start_order, distances=distances)
            return start_order
        return self._get_random_start(indices=distances.index)

    def _start_order_check(self,
                           start_order: list,
                           distances: pd.DataFrame
                           ) -> None:
        """
        Runs the series of checks to assert that starting path provided by
        user is correct and can be used in solve method

        Params:
            start_order: list | None
                Order from which algorithm starts solving problem,
                if None, order will be chosen randomly
            distances: pd.DataFrame
                Matrix of distances between cities,
                cities numbers or id names as indices and columns

        Basic checks include:
            checking whether start_path is iterable
            checking whether start_path is of the same leghth as indices in distances matrix
            checking whether start_path alligns with distances matrix indices
            checking whether start_path has unique elements

        Specific checks are implemented in Nearestneighbour algorithm

        Check out src.algos.nearest_neighbour NearestNeighbour
        """
        assert isinstance(start_order, Iterable), 'start_order must be iterable'
        assert (
            len(start_order) == len(distances)
        ), f'Expected {len(distances)} elements, got {len(start_order)}'
        assert (
            all(index in distances.index.to_list() for index in start_order)
        ), 'elements of start_order must allign with distance matrix indices'
        assert len(set(start_order)) == len(start_order), 'elements in start_order must be unique'

    def _get_path_distance(self,
                           path: list,
                           distances: pd.DataFrame
                           ) -> Union[int, float]:
        """
        Calculates distances between cities order in the list

        Params:
            path: list
                Order of cities visited by the salesman
            distances: pd.DataFrame
                Matrix of distances between cities,
                cities numbers or id names as indices and columns

        Wraps get_path_distance function

        Check out src.utils.tools get_path_distances
        """
        return get_path_distance(path=path, distances=distances)

    def _get_random_start(self, indices: Union[list, pd.Index]) -> list:
        """
        Chooses random path from indices as the cities

        Params:
            indices: list | pd.Index
                Cities to be visited by the salesman

        If algorithm requires different way of chosing primary random
        solution it must be overriden in child class.
        For example check out src.algos.nearest_neighbour NearestNeighbour
        which randomly selects only first cuity instead of the entire path
        """
        # indices of the cities
        if isinstance(indices, pd.Index):
            indices = list(indices)
        # return random path
        return random.sample(indices, len(indices))

    def _set_random_seed(self, random_seed: Union[int, None] = None) -> None:
        """
        Sets random seed for the algorithm so as to make all
        results repeatable

        Params:
            random_seed: int | None
                Seed set for all random operations inside algorithm,
                if None results won't be repeatable

        Note: method sets random seed for numpy as well!
        """
        random.seed(random_seed)
        np.random.seed(random_seed)

    def _distances_matrix_check(self, distances: pd.DataFrame) -> None:
        """
        Checks if distances matrix is correct

        Params:
            distances: pd.DataFrame
                Matrix of distances between cities,
                cities numbers or id names as indices and columns

        The only check inplemented is whether indices of distances matrix allign with
        column names. If any other check needs to be run,
        this method has to be overriden in child class
        """
        mes = "indices and columns of distances matrix should be equal"
        assert distances.index.to_list() == distances.columns.to_list(), mes

    @property
    def path_(self) -> list:
        """
        The most optimal graph's path that was found

        Path is kind of a trained attribute of the solver
        The most optimal path can be accessed at any given moment with this property
        Path is updated each time algorithm finds more optimal solution running solve method
        """
        return self._path

    def __str__(self) -> str:
<<<<<<< HEAD
        return f"{self.NAME}\nNeighbourhood type: {str(self._neigh)}\n"
=======
        """How algorithm is represented as string in Result object and csv file"""
        return f"{self.NAME}\nNeighbourhood type: {str(self._neigh)}"
>>>>>>> 5da82df9

    def __repr__(self) -> str:
        """How algorithm is represented as string in Result object and csv file"""
        return str(self)<|MERGE_RESOLUTION|>--- conflicted
+++ resolved
@@ -376,12 +376,8 @@
         return self._path
 
     def __str__(self) -> str:
-<<<<<<< HEAD
-        return f"{self.NAME}\nNeighbourhood type: {str(self._neigh)}\n"
-=======
         """How algorithm is represented as string in Result object and csv file"""
         return f"{self.NAME}\nNeighbourhood type: {str(self._neigh)}"
->>>>>>> 5da82df9
 
     def __repr__(self) -> str:
         """How algorithm is represented as string in Result object and csv file"""
