--- conflicted
+++ resolved
@@ -1,58 +1,6 @@
 from typing import Union
 import pandas as pd
 from . import Algorithm
-<<<<<<< HEAD
-from ..utils.genetic import Population, SimpleSwap, Inversion, Insertion, Mutable, ParentSelection
-from ..utils import ResultManager, Result, time_it
-from ..utils.genetic import Elitism, Roulette, Tournament
-
-
-class GeneticAlgorithm(Algorithm):
-    """Genetic algorithm for solving TSP problem
-
-    Parameters
-    ----------
-    init_pop_size : int, optional
-        Initial population size, by default 50.
-    pop_size : int, optional
-        Population size, by default 100
-    no_generations : int, optional
-        Number of generations, by default 10
-    selection_method : str, optional
-        Parents selection method, user can choose between
-        ["elitism", "roulette", "tournament"],
-        by default "elitism".
-    crossover_rate : float, optional
-        Crossing-over probability rate, by default 1.0
-    elite_size : Union[int, None], optional
-        Elite size is only used when selection_method is "elitism",
-        it means the number of best individuals that will be selected to crossing over,
-        by default None(None means 1/5 of population size)
-    tournament_size : Union[int, None], optional
-        Tournament size is only used when selection_method is "tournament",
-        it means the number of random individuals that will be selected to tournament,
-        in which the best individual will be selected to crossing over,
-        by default None(None means 2)
-    mutation_rate : float, optional
-        Probability of mutation , by default 0.5
-    neigh_type : str, optional
-        Mutation type, user can choose between
-        ["simple", "inversion", "insertion"],
-        by default "simple"
-    random_state : int, optional
-        Random state, by default None
-    verbose : bool, optional
-        Verbose, by default False
-
-
-
-    Methods
-    -------
-    solve(distances: pd.DataFrame) -> Result
-        Solve TSP problem by given hyperparameters.
-    """
-
-=======
 from ..utils.genetic import (
     Population,
     TruncationSelection,
@@ -66,7 +14,6 @@
 
 class GeneticAlgorithm(Algorithm):
     """Genetic algorithm for solving TSP problem"""
->>>>>>> 8a0180c5
     NAME = "GENETIC ALGORITHM"
 
     _SELECTION_METHODS = {
@@ -100,38 +47,13 @@
         self._selection_method = selection_method
         self._crossover_method = crossover_method
         self._mutation_rate = mutation_rate
-<<<<<<< HEAD
-        self.history = [np.inf]
-        self._mean_distance = [np.inf]
-
-        self._elite_size = int(pop_size * 0.2) if elite_size is None else elite_size
-        self._tournament_size = int(pop_size * 0.1) if tournament_size is None else tournament_size
-=======
         self._elite_size = elite_size
         self._mating_pool_size = mating_pool_size
         self.__check_params()
->>>>>>> 8a0180c5
 
     def __check_params(self):
         assert 0 <= self._mutation_rate <= 1, "Mutation rate must be between 0 and 1."
         assert (
-<<<<<<< HEAD
-            0 < crossover_rate <= 1
-        ), "Crossing-over  must in (0,1>"  # not zero, because while loop will never end
-        assert issubclass(
-            GeneticAlgorithm.PARAM_REFERENCE[neigh_type], Mutable
-        ), "Wrong mutation type."
-        assert issubclass(
-            GeneticAlgorithm.PARAM_REFERENCE[selection_method], ParentSelection
-        ), "Wrong selection method."
-        assert 0 <= mutation_rate <= 1, "Mutation rate must be between 0 and 1."
-
-        self._set_random_seed(random_state)
-
-    @time_it
-    def solve(self, distances: pd.DataFrame) -> Result:
-
-=======
             self._selection_method in self._SELECTION_METHODS
         ), f"selection method must be one of {self._SELECTION_METHODS}"
         assert (
@@ -145,19 +67,12 @@
               random_seed: Union[int, None] = None
               ) -> pd.DataFrame:
         super().solve(distances=distances, random_seed=random_seed)
->>>>>>> 8a0180c5
         # 1st stage: Create random population
         population = Population(pop_size=self._pop_size)
         population.generate_population(distances=distances)
 
         # 2nd stage: Loop for each generation
-<<<<<<< HEAD
-
-        for generation in range(self.no_generations):
-
-=======
         for _ in range(self._no_generations):
->>>>>>> 8a0180c5
             # I: Crossover - make children
             population.crossover(
                 distances=distances,
@@ -173,36 +88,6 @@
                 skip=self._elite_size,
                 mutation_rate=self._mutation_rate,
             )
-<<<<<<< HEAD
-
-            # III: Selection - select the best half of the population
-            population.select()
-
-            if self._verbose:
-                print(f"Generation {generation}: {population.population[0]}")
-
-            # story only better results
-            # if population.population[0].distance < self.history[-1]:
-            #     self.history.append(population.population[0].distance)
-
-            # or all results
-            self.history.append(population.population[0].distance)
-
-            self._mean_distance.append(population.calculate_mean_distance())
-
-        print(f"Final population: {population.population[0]}")
-        # write to file
-        ResultManager.save_result(self.__dict__, distances.shape[0], population.population[0])
-        # Return the best path
-
-        return Result(
-            algorithm=self,
-            path=population.population[0].path,
-            best_distance=self.history[-1],
-            distance_history=self.history,
-            mean_distance=self._mean_distance,
-        )
-=======
             self.history.append(population.best.distance)
 
         result = Result(
@@ -222,5 +107,4 @@
         elite_size: {self._elite_size}\n\
         mating_pool_size: {self._mating_pool_size}\n\
         mutation_rate: {self._mutation_rate}\n"""
-        return mes
->>>>>>> 8a0180c5
+        return mes